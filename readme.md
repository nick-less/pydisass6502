<<<<<<< HEAD
# pyDisass6502 
=======
# pyDisAssembler6502 
>>>>>>> 146695c0

A simple 6502 machine language disassembler written in Python.

This disassembler is in a very early phase but already quite functional.
The main disadvantage of this disassembler compared to UI based programs is the lack of an interactive interface to define which sections are code and which are data.

## Usage

```
python3 disass.py -i filename [-o filename] [-e filename] [-nc]
```

`-i filename` or `--input filename`  
Binary file to load, e.g. `game.prg` that you want to disassemble

`-o outputfile` or `--output filename` (optional)  
Name of the genereated assembly code to be saved, e.g. `output.asm`. If no name is provided, the suffix `.asm` will be added to the input filename, e.g. `game.prg.asm`.

`-e filename` or `--entrypoints filename` (optional)  
If used, user defined entrypoints will be parsed specifically as code or data sections. This is extremely helpful if you know that a specific section is clearly code and not data, see below. Check the example `entrypoints.json` for reference.

`-nc` or `--nocomments` (optional, no params)  
If used, the address descriptions from the file `c64-mapping.json` will *NOT BE* be inserted as comments into the output file.

## Examples

```
python3 disass.py --input flt.prg --nocomments
```

Imports the file `flt.prg`, parses it without comments and writes the output assembly code as `flt.prg.asm` into the same directory.


```
python3 disass.py -i source/flt.prg -o code/flt.asm -e entrypoints.json 
```

Imports the file `flt.org` located in the `source` folder, parses it with comments and uses custom entrypoints defined in `entrypoints.json` and writes the output assembly code as `flt.asm` into the `code` folder.

## JSON files

`lib/opcodes.json`  
A description of all 256 opcodes that are available for the 6502 processor, including illegal opcodes. You can add more keys to the list if you know what you're doing, otherwise this one is better be left as is.

`lib/c64-mapping.json`  
A list of significant addresses for the C64, like `D020` for the border color. Can be extended to your personal liking. Also more mappings for other 6502 based computers (C16, C116, Plus/4, C128, VC20) could be added as separate files. In addition, language translations could be added. Happily taking Pull Requests.

`entrypoints.json`  
List of addresses that should be marked as code or data section and override any other setting. Valuable if you know that a data section is code, or to peek into data sections and check if they are code. You can and should modify this file whenevery you disassemble a file.

## Execute pydisass from anywhere

You might want to make pydisass available from any location in your terminal by just typing 

```
disass -i flt.prg
```

To achieve this, follow these steps (at least on a Mac, feel free to add the correct way for Windows and Linux):

1. Set the right location of your `python` installation in `disass.py`  
Do this by changing the first line of the script, which reads `#!/usr/local/bin/python3`

2. Change execution rights of the script  
Open your terminal, locate the folder `disass.py` is in and type into the terminal `chmod +x disass.py`

3. Add the location of the file to your `PATH` environment  
Open your terminal and enter `cd`. Next, enter `sudo nano .profile`. This opens a text editor. In there, add the following line:

```
export PATH=$PATH:/Users/username/pathto/folder
```

Make sure to adapt this line to your settings by replacing the `username` with your username and the `pathto/folder` with the right path to the location of the pydisass folder.

4. Rename `disass.py` to `disass` (optional)  
If you like it nice and short, you can drop the `.py` suffix as well

After restarting your terminal, you should be able to execute the disassembler from anywhere.



For more information check out the article I wrote about it: 
https://www.awsm.de/blog/pydisass/


## ToDo

* external config file for multiple ass dialects
* cleanup code formatting
* improve data formatting<|MERGE_RESOLUTION|>--- conflicted
+++ resolved
@@ -1,8 +1,5 @@
-<<<<<<< HEAD
 # pyDisass6502 
-=======
-# pyDisAssembler6502 
->>>>>>> 146695c0
+
 
 A simple 6502 machine language disassembler written in Python.
 
